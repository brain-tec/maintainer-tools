# License AGPLv3 (https://www.gnu.org/licenses/agpl-3.0-standalone.html)
# Copyright (c) 2018 ACSONE SA/NV
# Copyright (c) 2018 GRAP (http://www.grap.coop)

import os
import re
import sys
import tempfile

import click
from docutils.core import publish_file
from jinja2 import Template

from .gitutils import commit_if_needed
<<<<<<< HEAD
from .manifest import get_manifest_path, read_manifest, find_addons, NoManifestFound
from ._hash import hash
=======
from .manifest import read_manifest, find_addons, NoManifestFound
from .runbot_ids import get_runbot_ids
from .gen_addon_icon import gen_addon_icon
>>>>>>> 7a12aece

if sys.version_info[0] < 3:
    # python 2 import
    from urlparse import urljoin
else:
    # python 3 import
    from urllib.parse import urljoin


FRAGMENTS_DIR = "readme"

FRAGMENTS = (
<<<<<<< HEAD
    "DESCRIPTION",
    "INSTALL",
    "CONFIGURE",
    "USAGE",
    "ROADMAP",
    "DEVELOP",
    "CONTRIBUTORS",
    "CREDITS",
    "HISTORY",
=======
    'DESCRIPTION',
    'INSTALL',
    'CONFIGURE',
    'USAGE',
    'ROADMAP',
    'DEVELOP',
    'ORIGINAL_AUTHORS',
    'CONTRIBUTORS',
    'CREDITS',
    'HISTORY',
>>>>>>> 7a12aece
)

LICENSE_BADGES = {
    "AGPL-3": (
        "https://img.shields.io/badge/licence-AGPL--3-blue.png",
        "http://www.gnu.org/licenses/agpl-3.0-standalone.html",
        "License: AGPL-3",
    ),
    "LGPL-3": (
        "https://img.shields.io/badge/licence-LGPL--3-blue.png",
        "http://www.gnu.org/licenses/lgpl-3.0-standalone.html",
        "License: LGPL-3",
    ),
    "GPL-3": (
        "https://img.shields.io/badge/licence-GPL--3-blue.png",
        "http://www.gnu.org/licenses/gpl-3.0-standalone.html",
        "License: GPL-3",
    ),
    'OPL-1': (
        'https://img.shields.io/badge/license-OPL--1-blue',
        'https://www.odoo.com/documentation/user/13.0/legal/licenses/'
        'licenses.html#odoo-apps',
        'License: OPL-1',
    )
}

DEVELOPMENT_STATUS_BADGES = {
    "mature": (
        "https://img.shields.io/badge/maturity-Mature-brightgreen.png",
        "https://odoo-community.org/page/development-status",
        "Mature",
    ),
    "production/stable": (
        "https://img.shields.io/badge/maturity-Production%2FStable-green.png",
        "https://odoo-community.org/page/development-status",
        "Production/Stable",
    ),
    "beta": (
        "https://img.shields.io/badge/maturity-Beta-yellow.png",
        "https://odoo-community.org/page/development-status",
        "Beta",
    ),
    "alpha": (
        "https://img.shields.io/badge/maturity-Alpha-red.png",
        "https://odoo-community.org/page/development-status",
        "Alpha",
    ),
}

# this comes from pypa/readme_renderer
RST2HTML_SETTINGS = {
    # Prevent local files from being included into the rendered output.
    # This is a security concern because people can insert files
    # that are part of the system, such as /etc/passwd.
    "file_insertion_enabled": False,
    # Halt rendering and throw an exception if there was any errors or
    # warnings from docutils.
    "halt_level": 2,
    # Output math blocks as LaTeX that can be interpreted by MathJax for
    # a prettier display of Math formulas.
    "math_output": "MathJax",
    # Disable raw html as enabling it is a security risk, we do not want
    # people to be able to include any old HTML in the final output.
    "raw_enabled": False,
    # Use typographic quotes, and transform --, ---, and ... into their
    # typographic counterparts.
    "smart_quotes": True,
    # Use the short form of syntax highlighting so that the generated
    # Pygments CSS can be used to style the output.
    "syntax_highlight": "short",
}


def make_runboat_badge(repo, branch):
    return (
        "https://img.shields.io/badge/runboat-Try%20me-875A7B.png",
        "https://runboat.odoo-community.org/builds?"
        "repo=OCA/{repo}&target_branch={branch}".format(**locals()),
        "Try me on Runboat",
    )


def make_weblate_badge(repo_name, branch, addon_name):
    branch = branch.replace(".", "-")
    return (
        "https://img.shields.io/badge/weblate-Translate%20me-F47D42.png",
        "https://translation.odoo-community.org/projects/"
        "{repo_name}-{branch}/{repo_name}-{branch}-{addon_name}".format(**locals()),
        "Translate me on Weblate",
    )


def make_repo_badge(org_name, repo_name, branch, addon_name):
    badge_repo_name = repo_name.replace("-", "--")
    badge_org_name = org_name.replace("-", "--")
    return (
<<<<<<< HEAD
        "https://img.shields.io/badge/github-{badge_org_name}%2F{badge_repo_name}"
        "-lightgray.png?logo=github".format(**locals()),
        "https://github.com/{org_name}/{repo_name}/tree/"
        "{branch}/{addon_name}".format(**locals()),
        "{org_name}/{repo_name}".format(**locals()),
=======
        'https://img.shields.io/badge/github-{badge_repo_name}'
        '-lightgray.png?logo=github'.format(**locals()),
        'https://github.com/{org_name}/{repo_name}/tree/'
        '{branch}/{addon_name}'.format(**locals()),
        '{org_name}/{repo_name}'.format(**locals()),
>>>>>>> 7a12aece
    )

def keep_coverage_badge(addon_dir, addon_name):
    module_readme_path = "{}/README.rst".format(addon_dir)
    if not os.path.exists(module_readme_path):
        print("README file for module {} not found {}".format(addon_name, module_readme_path))
    else:
        with open(module_readme_path, "r") as f:
            module_readme_content = f.read()

        pattern = r'\.\. \|badge3\| image:: (.+)\n\s+:alt: (.+)'
        match = re.search(pattern, module_readme_content)

        if match:
            image = match.group(1)
            alt = match.group(2)
            return (
                image.format(**locals()),
                False,
                alt.format(**locals())
            )
    return False

def keep_coverage_trend(addon_dir, addon_name):
    module_readme_path = "{}/README.rst".format(addon_dir)
    if not os.path.exists(module_readme_path):
        print("README file for module {} not found {}".format(addon_name, module_readme_path))
    else:
        with open(module_readme_path, "r") as f:
            module_readme_content = f.read()

        image_block_pattern = re.compile(r'(\.\. image:: (https://quickchart\.io/chart.*?)\n   \:height: \d+)',
                                         re.DOTALL)
        match = image_block_pattern.search(module_readme_content)
        if match:
            print(match.group())
            return match.group()
    return False

def generate_fragment(org_name, repo_name, branch, addon_name, file):
    fragment_lines = file.readlines()
    if not fragment_lines:
        return False

    # Replace relative path by absolute path for figures
    image_path_re = re.compile(r".*\s*\.\..* (figure|image)::\s+(?P<path>.*?)\s*$")
    module_url = (
        "https://raw.githubusercontent.com/{org_name}/{repo_name}"
        "/{branch}/{addon_name}/".format(**locals())
    )
    for index, fragment_line in enumerate(fragment_lines):
        mo = image_path_re.match(fragment_line)
        if not mo:
            continue
        path = mo.group("path")

        if path.startswith("http"):
            # It is already an absolute path
            continue
        else:
            # remove '../' if exists that make the fragment working
            # on github interface, in the 'readme' subfolder
            relative_path = path.replace("../", "")
            fragment_lines[index] = fragment_line.replace(
                path, urljoin(module_url, relative_path)
            )
    fragment = "".join(fragment_lines)

    # ensure that there is a new empty line at the end of the fragment
    if fragment[-1] != "\n":
        fragment += "\n"
    return fragment


def gen_one_addon_readme(
    org_name,
    repo_name,
    branch,
    addon_name,
    addon_dir,
    manifest,
    template_filename,
    readme_filename,
    source_digest,
):
    fragments = {}
    for fragment_name in FRAGMENTS:
        fragment_filename = os.path.join(
            addon_dir,
            FRAGMENTS_DIR,
            fragment_name + ".rst",
        )
        if os.path.exists(fragment_filename):
<<<<<<< HEAD
            with open(fragment_filename, "r", encoding="utf8") as f:
                fragment = generate_fragment(org_name, repo_name, branch, addon_name, f)
=======
            with io.open(fragment_filename, 'r', encoding='utf8') as f:
                fragment = generate_fragment(
                    org_name, repo_name, branch, addon_name, f)
>>>>>>> 7a12aece
                if fragment:
                    fragments[fragment_name] = fragment
    badges = []
<<<<<<< HEAD
    development_status = manifest.get("development_status", "Beta").lower()
=======
    development_status = manifest.get('development_status', '').lower()
>>>>>>> 7a12aece
    if development_status in DEVELOPMENT_STATUS_BADGES:
        badges.append(DEVELOPMENT_STATUS_BADGES[development_status])
    license = manifest.get("license")
    if license in LICENSE_BADGES:
        badges.append(LICENSE_BADGES[license])
    badges.append(make_repo_badge(org_name, repo_name, branch, addon_name))
<<<<<<< HEAD
    if org_name == "OCA":
=======
    coverage_badge = keep_coverage_badge(addon_dir, addon_name)
    if coverage_badge:
        badges.append(coverage_badge)
    coverage_trend = keep_coverage_trend(addon_dir, addon_name)
    if org_name == 'OCA':
>>>>>>> 7a12aece
        badges.append(make_weblate_badge(repo_name, branch, addon_name))
    if org_name == "OCA":
        badges.append(make_runboat_badge(repo_name, branch))
    authors = [
        a.strip()
        for a in manifest.get("author", "").split(",")
        if "(OCA)" not in a
        # remove OCA because it's in authors for the purpose
        # of finding OCA addons in apps.odoo.com, OCA is not
        # a real author, but is rather referenced in the
        # maintainers section
    ]
    # generate
<<<<<<< HEAD
    with open(template_filename, "r", encoding="utf8") as tf:
        template = Template(tf.read())
    with open(readme_filename, "w", encoding="utf8") as rf:
        rf.write(
            template.render(
                addon_name=addon_name,
                authors=authors,
                badges=badges,
                branch=branch,
                fragments=fragments,
                manifest=manifest,
                org_name=org_name,
                repo_name=repo_name,
                development_status=development_status,
                source_digest=source_digest,
            )
        )
=======
    template_filename = \
        os.path.join(os.path.dirname(__file__), 'gen_addon_readme.template')
    readme_filename = \
        os.path.join(addon_dir, 'README.rst')
    with io.open(template_filename, 'r', encoding='utf8') as tf:
        template = Template(tf.read())
    with io.open(readme_filename, 'w', encoding='utf8') as rf:
        rf.write(template.render(
            addon_name=addon_name,
            authors=authors,
            badges=badges,
            branch=branch,
            fragments=fragments,
            manifest=manifest,
            org_name=org_name,
            repo_name=repo_name,
            runbot_id=runbot_id,
            development_status=development_status,
            coverage_trend=coverage_trend
        ))
    return readme_filename
>>>>>>> 7a12aece


def check_rst(readme_filename):
    with tempfile.NamedTemporaryFile() as f:
        publish_file(
            source_path=readme_filename,
            destination=f,
            writer_name="html4css1",
            settings_overrides=RST2HTML_SETTINGS,
        )


def gen_one_addon_index(readme_filename):
    addon_dir = os.path.dirname(readme_filename)
    index_dir = os.path.join(addon_dir, "static", "description")
    index_filename = os.path.join(index_dir, "index.html")
    if os.path.exists(index_filename):
        with open(index_filename) as f:
            if "oca-gen-addon-readme" not in f.read():
                # index was created manually
                return
    if not os.path.isdir(index_dir):
        os.makedirs(index_dir)
    publish_file(
        source_path=readme_filename,
        destination_path=index_filename,
        writer_name="html4css1",
        settings_overrides=RST2HTML_SETTINGS,
    )
    with open(index_filename, "rb") as f:
        index = f.read()
    # remove the docutils version from generated html, to avoid
    # useless changes in the readme
    index = re.sub(
        rb"(<meta.*generator.*Docutils)\s*[\d.]+", rb"\1", index, re.MULTILINE
    )
    with open(index_filename, "wb") as f:
        f.write(index)
    return index_filename


def _source_digest_match(readme_filename, source_digest):
    if not os.path.isfile(readme_filename):
        return False
    digest_comment = f"!! source digest: {source_digest}"
    with open(readme_filename, "r", encoding="utf8") as f:
        for line in f:
            if digest_comment in line:
                return True
    return False


@click.command()
<<<<<<< HEAD
@click.option("--org-name", default="OCA", help="Organization name, eg. OCA.")
@click.option("--repo-name", required=True, help="Repository name, eg. server-tools.")
@click.option("--branch", required=True, help="Odoo series. eg 11.0.")
@click.option(
    "--addon-dir",
    "addon_dirs",
    type=click.Path(dir_okay=True, file_okay=False, exists=True),
    multiple=True,
    help="Directory where addon manifest is located. This option " "may be repeated.",
)
@click.option(
    "--addons-dir",
    type=click.Path(dir_okay=True, file_okay=False, exists=True),
    help="Directory containing several addons, the README will be "
    "generated for all installable addons found there.",
)
@click.option(
    "--if-fragments-changed",
    is_flag=True,
    default=False,
    help="Only generate if source fragment changed.",
)
@click.option("--commit/--no-commit", help="git commit changes to README.rst, if any.")
@click.option(
    "--gen-html/--no-gen-html", default=True, help="Generate index html file."
)
@click.option(
    "--template-filename",
    default=os.path.join(
        os.path.dirname(__file__),
        "gen_addon_readme.rst.jinja",
    ),
    help="Template file to use.",
)
def gen_addon_readme(
    org_name,
    repo_name,
    branch,
    addon_dirs,
    addons_dir,
    commit,
    gen_html,
    template_filename,
    if_fragments_changed,
):
    """Generate README.rst from fragments.
=======
@click.option('--org-name', default='OCA',
              help="Organization name, eg. OCA.")
@click.option('--repo-name', required=True,
              help="Repository name, eg. server-tools.")
@click.option('--branch', required=True,
              help="Odoo series. eg 11.0.")
@click.option('--addon-dir', 'addon_dirs',
              type=click.Path(dir_okay=True, file_okay=False, exists=True),
              multiple=True,
              help="Directory where addon manifest is located. This option "
                   "may be repeated.")
@click.option('--addons-dir',
              type=click.Path(dir_okay=True, file_okay=False, exists=True),
              help="Directory containing several addons, the README will be "
                   "generated for all installable addons found there.")
@click.option('--commit/--no-commit',
              help="git commit changes to README.rst, if any.")
@click.option('--gen-html/--no-gen-html', default=True,
              help="Generate index html file.")
@click.option('--add-bt-icon', is_flag=True,
              help="Download and add the braintec logo as app icon.")
@click.pass_context
def gen_addon_readme(
        ctx, org_name, repo_name, branch, addon_dirs, addons_dir, commit,
        gen_html, add_bt_icon):
    """ Generate README.rst from fragments.
>>>>>>> 7a12aece

    Do nothing if readme/DESCRIPTION.rst is absent, otherwise overwrite
    existing README.rst with content generated from the template,
    fragments (DESCRIPTION.rst, USAGE.rst, etc) and the addon manifest.
    """

    if org_name == 'braintec':
        org_name = 'brain-tec'

    if add_bt_icon:
        ctx.invoke(
            gen_addon_icon, addon_dirs=addon_dirs, addons_dir=addons_dir,
            src_icon=False, commit=commit, add_bt_icon=add_bt_icon)

    addons = []
    if addons_dir:
        addons.extend(find_addons(addons_dir))
    for addon_dir in addon_dirs:
        addon_name = os.path.basename(os.path.abspath(addon_dir))
        try:
            manifest = read_manifest(addon_dir)
        except NoManifestFound:
            continue
        addons.append((addon_name, addon_dir, manifest))
    readme_filenames = []
    for addon_name, addon_dir, manifest in addons:
        fragments_dir = os.path.join(addon_dir, FRAGMENTS_DIR)
        if not os.path.exists(os.path.join(fragments_dir, "DESCRIPTION.rst")):
            continue
        readme_filename = os.path.join(addon_dir, "README.rst")
        source_digest = hash(
            get_manifest_path(addon_dir), fragments_dir, relative_to=addon_dir
        )
        if if_fragments_changed:
            if _source_digest_match(readme_filename, source_digest):
                continue
        gen_one_addon_readme(
            org_name,
            repo_name,
            branch,
            addon_name,
            addon_dir,
            manifest,
            template_filename,
            readme_filename,
            source_digest,
        )
        check_rst(readme_filename)
        readme_filenames.append(readme_filename)
        if gen_html:
            if not manifest.get("preloadable", True):
                continue
            index_filename = gen_one_addon_index(readme_filename)
            if index_filename:
                readme_filenames.append(index_filename)
    if commit:
        commit_if_needed(readme_filenames, "[UPD] README.rst")


if __name__ == "__main__":
    gen_addon_readme()<|MERGE_RESOLUTION|>--- conflicted
+++ resolved
@@ -12,14 +12,9 @@
 from jinja2 import Template
 
 from .gitutils import commit_if_needed
-<<<<<<< HEAD
 from .manifest import get_manifest_path, read_manifest, find_addons, NoManifestFound
 from ._hash import hash
-=======
-from .manifest import read_manifest, find_addons, NoManifestFound
-from .runbot_ids import get_runbot_ids
 from .gen_addon_icon import gen_addon_icon
->>>>>>> 7a12aece
 
 if sys.version_info[0] < 3:
     # python 2 import
@@ -32,28 +27,16 @@
 FRAGMENTS_DIR = "readme"
 
 FRAGMENTS = (
-<<<<<<< HEAD
     "DESCRIPTION",
     "INSTALL",
     "CONFIGURE",
     "USAGE",
     "ROADMAP",
     "DEVELOP",
+    "ORIGINAL_AUTHORS",
     "CONTRIBUTORS",
     "CREDITS",
     "HISTORY",
-=======
-    'DESCRIPTION',
-    'INSTALL',
-    'CONFIGURE',
-    'USAGE',
-    'ROADMAP',
-    'DEVELOP',
-    'ORIGINAL_AUTHORS',
-    'CONTRIBUTORS',
-    'CREDITS',
-    'HISTORY',
->>>>>>> 7a12aece
 )
 
 LICENSE_BADGES = {
@@ -72,11 +55,11 @@
         "http://www.gnu.org/licenses/gpl-3.0-standalone.html",
         "License: GPL-3",
     ),
-    'OPL-1': (
-        'https://img.shields.io/badge/license-OPL--1-blue',
-        'https://www.odoo.com/documentation/user/13.0/legal/licenses/'
-        'licenses.html#odoo-apps',
-        'License: OPL-1',
+    "OPL-1": (
+        "https://img.shields.io/badge/license-OPL--1-blue",
+        "https://www.odoo.com/documentation/user/13.0/legal/licenses/"
+        "licenses.html#odoo-apps",
+        "License: OPL-1",
     )
 }
 
@@ -150,19 +133,11 @@
     badge_repo_name = repo_name.replace("-", "--")
     badge_org_name = org_name.replace("-", "--")
     return (
-<<<<<<< HEAD
         "https://img.shields.io/badge/github-{badge_org_name}%2F{badge_repo_name}"
         "-lightgray.png?logo=github".format(**locals()),
         "https://github.com/{org_name}/{repo_name}/tree/"
         "{branch}/{addon_name}".format(**locals()),
         "{org_name}/{repo_name}".format(**locals()),
-=======
-        'https://img.shields.io/badge/github-{badge_repo_name}'
-        '-lightgray.png?logo=github'.format(**locals()),
-        'https://github.com/{org_name}/{repo_name}/tree/'
-        '{branch}/{addon_name}'.format(**locals()),
-        '{org_name}/{repo_name}'.format(**locals()),
->>>>>>> 7a12aece
     )
 
 def keep_coverage_badge(addon_dir, addon_name):
@@ -256,37 +231,23 @@
             fragment_name + ".rst",
         )
         if os.path.exists(fragment_filename):
-<<<<<<< HEAD
             with open(fragment_filename, "r", encoding="utf8") as f:
                 fragment = generate_fragment(org_name, repo_name, branch, addon_name, f)
-=======
-            with io.open(fragment_filename, 'r', encoding='utf8') as f:
-                fragment = generate_fragment(
-                    org_name, repo_name, branch, addon_name, f)
->>>>>>> 7a12aece
                 if fragment:
                     fragments[fragment_name] = fragment
     badges = []
-<<<<<<< HEAD
-    development_status = manifest.get("development_status", "Beta").lower()
-=======
-    development_status = manifest.get('development_status', '').lower()
->>>>>>> 7a12aece
+    development_status = manifest.get("development_status", "").lower()
     if development_status in DEVELOPMENT_STATUS_BADGES:
         badges.append(DEVELOPMENT_STATUS_BADGES[development_status])
     license = manifest.get("license")
     if license in LICENSE_BADGES:
         badges.append(LICENSE_BADGES[license])
     badges.append(make_repo_badge(org_name, repo_name, branch, addon_name))
-<<<<<<< HEAD
-    if org_name == "OCA":
-=======
     coverage_badge = keep_coverage_badge(addon_dir, addon_name)
     if coverage_badge:
         badges.append(coverage_badge)
     coverage_trend = keep_coverage_trend(addon_dir, addon_name)
-    if org_name == 'OCA':
->>>>>>> 7a12aece
+    if org_name == "OCA":
         badges.append(make_weblate_badge(repo_name, branch, addon_name))
     if org_name == "OCA":
         badges.append(make_runboat_badge(repo_name, branch))
@@ -300,7 +261,6 @@
         # maintainers section
     ]
     # generate
-<<<<<<< HEAD
     with open(template_filename, "r", encoding="utf8") as tf:
         template = Template(tf.read())
     with open(readme_filename, "w", encoding="utf8") as rf:
@@ -316,31 +276,9 @@
                 repo_name=repo_name,
                 development_status=development_status,
                 source_digest=source_digest,
+                coverage_trend=coverage_trend
             )
         )
-=======
-    template_filename = \
-        os.path.join(os.path.dirname(__file__), 'gen_addon_readme.template')
-    readme_filename = \
-        os.path.join(addon_dir, 'README.rst')
-    with io.open(template_filename, 'r', encoding='utf8') as tf:
-        template = Template(tf.read())
-    with io.open(readme_filename, 'w', encoding='utf8') as rf:
-        rf.write(template.render(
-            addon_name=addon_name,
-            authors=authors,
-            badges=badges,
-            branch=branch,
-            fragments=fragments,
-            manifest=manifest,
-            org_name=org_name,
-            repo_name=repo_name,
-            runbot_id=runbot_id,
-            development_status=development_status,
-            coverage_trend=coverage_trend
-        ))
-    return readme_filename
->>>>>>> 7a12aece
 
 
 def check_rst(readme_filename):
@@ -394,7 +332,6 @@
 
 
 @click.command()
-<<<<<<< HEAD
 @click.option("--org-name", default="OCA", help="Organization name, eg. OCA.")
 @click.option("--repo-name", required=True, help="Repository name, eg. server-tools.")
 @click.option("--branch", required=True, help="Odoo series. eg 11.0.")
@@ -429,7 +366,14 @@
     ),
     help="Template file to use.",
 )
+@click.option(
+    "--add-bt-icon",
+    is_flag=True,
+    help="Download and add the braintec logo as app icon."
+)
+@click.pass_context
 def gen_addon_readme(
+    ctx,
     org_name,
     repo_name,
     branch,
@@ -439,36 +383,9 @@
     gen_html,
     template_filename,
     if_fragments_changed,
+    add_bt_icon,
 ):
     """Generate README.rst from fragments.
-=======
-@click.option('--org-name', default='OCA',
-              help="Organization name, eg. OCA.")
-@click.option('--repo-name', required=True,
-              help="Repository name, eg. server-tools.")
-@click.option('--branch', required=True,
-              help="Odoo series. eg 11.0.")
-@click.option('--addon-dir', 'addon_dirs',
-              type=click.Path(dir_okay=True, file_okay=False, exists=True),
-              multiple=True,
-              help="Directory where addon manifest is located. This option "
-                   "may be repeated.")
-@click.option('--addons-dir',
-              type=click.Path(dir_okay=True, file_okay=False, exists=True),
-              help="Directory containing several addons, the README will be "
-                   "generated for all installable addons found there.")
-@click.option('--commit/--no-commit',
-              help="git commit changes to README.rst, if any.")
-@click.option('--gen-html/--no-gen-html', default=True,
-              help="Generate index html file.")
-@click.option('--add-bt-icon', is_flag=True,
-              help="Download and add the braintec logo as app icon.")
-@click.pass_context
-def gen_addon_readme(
-        ctx, org_name, repo_name, branch, addon_dirs, addons_dir, commit,
-        gen_html, add_bt_icon):
-    """ Generate README.rst from fragments.
->>>>>>> 7a12aece
 
     Do nothing if readme/DESCRIPTION.rst is absent, otherwise overwrite
     existing README.rst with content generated from the template,
