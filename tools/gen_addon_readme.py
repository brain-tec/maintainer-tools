--- conflicted
+++ resolved
@@ -37,20 +37,6 @@
 
 FRAGMENTS_DIR = "readme"
 
-<<<<<<< HEAD
-FRAGMENTS = (
-    "DESCRIPTION",
-    "INSTALL",
-    "CONFIGURE",
-    "USAGE",
-    "ROADMAP",
-    "DEVELOP",
-    "ORIGINAL_AUTHORS",
-    "CONTRIBUTORS",
-    "CREDITS",
-    "HISTORY",
-)
-=======
 FRAGMENTS = {
     "DESCRIPTION": FragmentProperties(level=2),
     "CONTEXT": FragmentProperties(level=2),
@@ -59,11 +45,11 @@
     "USAGE": FragmentProperties(level=2),
     "ROADMAP": FragmentProperties(level=2),
     "DEVELOP": FragmentProperties(level=2),
+    "ORIGINAL_AUTHORS": FragmentProperties(level=3),
     "CONTRIBUTORS": FragmentProperties(level=3),
     "CREDITS": FragmentProperties(level=3),
     "HISTORY": FragmentProperties(level=2),
 }
->>>>>>> 08a98510
 
 LICENSE_BADGES = {
     "AGPL-3": (
@@ -465,11 +451,8 @@
                 repo_name=repo_name,
                 development_status=development_status,
                 source_digest=source_digest,
-<<<<<<< HEAD
+                level3_underline="~" if fragments_format == ".rst" else "-",
                 coverage_trend=coverage_trend,
-=======
-                level3_underline="~" if fragments_format == ".rst" else "-",
->>>>>>> 08a98510
             )
         )
 
@@ -597,18 +580,16 @@
     help="Template file to use.",
 )
 @click.option(
-<<<<<<< HEAD
+    "--convert-fragments-to-markdown",
+    is_flag=True,
+    default=False,
+)
+@click.option(
     "--add-bt-icon",
     is_flag=True,
     help="Download and add the braintec logo as app icon.",
 )
 @click.pass_context
-=======
-    "--convert-fragments-to-markdown",
-    is_flag=True,
-    default=False,
-)
->>>>>>> 08a98510
 def gen_addon_readme(
     ctx,
     org_name,
@@ -620,12 +601,9 @@
     gen_html,
     template_filename,
     if_fragments_changed,
-<<<<<<< HEAD
-    add_bt_icon,
-=======
     convert_fragments_to_markdown,
     keep_source_digest,
->>>>>>> 08a98510
+    add_bt_icon,
 ):
     """Generate README.rst from fragments.
 
